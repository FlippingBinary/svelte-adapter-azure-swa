--- conflicted
+++ resolved
@@ -25,42 +25,11 @@
 		name: 'adapter-azure-swa',
 
 		async adapt(builder) {
-<<<<<<< HEAD
-			/** @type {import('./types/swa').StaticWebAppConfig} */
-			const swaConfig = JSON.parse(JSON.stringify(customStaticWebAppConfig));
-			swaConfig.navigationFallback = {
-				rewrite: ssrFunctionRoute,
-				...swaConfig.navigationFallback
-			};
-			swaConfig.platform = {
-				apiRuntime: 'node:16',
-				...swaConfig.platform
-			};
-			swaConfig.routes = [];
-
-			if (swaConfig.navigationFallback.rewrite === ssrTrigger) {
-				swaConfig.navigationFallback.rewrite = ssrFunctionRoute;
-			}
-
-			if (swaConfig.navigationFallback.rewrite !== ssrFunctionRoute) {
-				builder.log.warn(
-					`Setting navigationFallback.rewrite to a value other than '${ssrTrigger}' will prevent SSR!`
-				);
-			}
-
-			if (!swaConfig.platform.apiRuntime.startsWith('node:')) {
-				throw new Error('The platform.apiRuntime must be set to a node version, such as node:16');
-			}
-
-=======
->>>>>>> fbd26d40
 			if (!existsSync(join('api', 'package.json'))) {
 				throw new Error(
 					'You need to create a package.json in your `api` directory. See the adapter README for details.'
 				);
 			}
-
-			const swaConfig = generateConfig(customStaticWebAppConfig, builder.config.kit.appDir);
 
 			const tmp = builder.getBuildDirectory('azure-tmp');
 			const publish = 'build';
@@ -103,7 +72,7 @@
 				outfile: join(apiDir, 'index.js'),
 				bundle: true,
 				platform: 'node',
-				target: `${swaConfig.platform.apiRuntime.replace(':', '')}`,
+				target: 'node16',
 				external: esbuildOptions.external
 			};
 
@@ -113,162 +82,21 @@
 			builder.writeClient(staticDir);
 			builder.writePrerendered(staticDir);
 
-			if (!customStaticWebAppConfig.routes) {
-				customStaticWebAppConfig.routes = [];
-			}
-
-			/** @type {Record<string,import('./types/swa').HttpMethod[]>} */
-			let handledRoutes = {
-				'/': [],
-				'/*': [],
-				'/index.html': []
-			};
-			/** @type {import('./types/swa').Route} */
-			let wildcardRoute = {
-				route: '/*'
-			};
-			for (const route of customStaticWebAppConfig.routes) {
-				if (route.route === undefined || !route.route.length) {
-					throw new Error(
-						'A route pattern is required for each route. https://learn.microsoft.com/en-us/azure/static-web-apps/configuration#routes'
-					);
-				}
-				const methods = route.methods || [...staticMethods, ...ssrMethods];
-				if (
-					handledRoutes[route.route] &&
-					handledRoutes[route.route].some((i) => methods.includes(i))
-				) {
-					throw new Error(
-						'There is a route that conflicts with another route. https://learn.microsoft.com/en-us/azure/static-web-apps/configuration#routes'
-					);
-				}
-				handledRoutes[route.route] = [...(handledRoutes[route.route] || []), ...methods];
-				if (route.rewrite === ssrTrigger) {
-					route.rewrite = ssrFunctionRoute;
-				}
-				if (['/*', '*'].includes(route.route)) {
-					route.route = '/*';
-					wildcardRoute = route;
-				}
-				if (methods.length === staticMethods.length + ssrMethods.length) {
-					// Either method isn't specified in this route, or all methods are.
-					if (
-						['/index.html', '/'].includes(route.route) &&
-						!builder.prerendered.paths.includes('/')
-					) {
-						// The root route must be fully SSR because it was not rendered. No need to split the route.
-						swaConfig.routes.push({
-							rewrite: route.redirect ? route.rewrite : ssrFunctionRoute,
-							...route
-						});
-					} else {
-						// This route catches all methods, but we don't want to force SSR for all methods, so will split the rule.
-						swaConfig.routes.push({
-							...route,
-							methods: staticMethods
-						});
-						swaConfig.routes.push({
-							rewrite: route.redirect ? route.rewrite : ssrFunctionRoute,
-							...route,
-							methods: ssrMethods
-						});
-					}
-				} else if (route.methods.some((r) => ssrMethods.includes(r))) {
-					const routeSSRMethods = methods.filter((m) => ssrMethods.includes(m));
-					if (routeSSRMethods.length === methods.length) {
-						// This route is only for SSR methods, so we'll rewrite the single rule.
-						swaConfig.routes.push({
-							rewrite: route.redirect ? route.rewrite : ssrFunctionRoute,
-							...route
-						});
-					} else {
-						if (
-							['/index.html', '/'].includes(route.route) &&
-							!builder.prerendered.paths.includes('/')
-						) {
-							// This special route must be SSR because it was not pre-rendered.
-							swaConfig.routes.push({
-								rewrite: route.redirect ? route.rewrite : ssrFunctionRoute,
-								...route
-							});
-						} else {
-							// This route is for some methods that must be SSR, but not all. We'll split it.
-							swaConfig.routes.push({
-								rewrite: route.redirect ? route.rewrite : ssrFunctionRoute,
-								...route,
-								methods: routeSSRMethods
-							});
-							swaConfig.routes.push({
-								...route,
-								methods: methods.filter((m) => staticMethods.includes(m))
-							});
-						}
-					}
-				} else {
-					if (
-						['/index.html', '/'].includes(route.route) &&
-						!builder.prerendered.paths.includes('/')
-					) {
-						// This special route must be SSR because it was not pre-rendered.
-						swaConfig.routes.push({
-							rewrite: route.redirect ? route.rewrite : ssrFunctionRoute,
-							...route
-						});
-					} else {
-						// None of the methods in this route must be SSR, so accept it as-is.
-						swaConfig.routes.push({ ...route });
-					}
-				}
-			}
-
-			// Now that the specified rules have been processed, let's make sure the wildcard is there for each SSR method.
-			const missingWildcardMethods = ssrMethods.filter(
-				(i) => !(wildcardRoute.methods || []).includes(i)
-			);
-			if (missingWildcardMethods.length > 0) {
-				handledRoutes['/*'] = missingWildcardMethods;
-				swaConfig.routes.push({
-					rewrite: ssrFunctionRoute,
-					...wildcardRoute,
-					methods: missingWildcardMethods
-				});
-			}
-
-			handledRoutes[`/${builder.config.kit.appDir}/immutable/*`] = [
-				...staticMethods,
-				...ssrMethods
-			];
-			swaConfig.routes.push({
-				...wildcardRoute,
-				route: `/${builder.config.kit.appDir}/immutable/*`,
-				headers: {
-					'cache-control': 'public, immutable, max-age=31536000'
-				},
-				methods: undefined
-			});
-
+			let ssrRoot = false;
 			if (!builder.prerendered.paths.includes('/')) {
 				// Azure SWA requires an index.html to be present
 				// If the root was not pre-rendered, add a placeholder index.html
 				// Route all requests for the index to the SSR function
 				writeFileSync(`${staticDir}/index.html`, '');
-				if (!staticMethods.every((i) => handledRoutes['/index.html'].includes(i))) {
-					swaConfig.routes.push({
-						rewrite: wildcardRoute.redirect ? wildcardRoute.rewrite : ssrFunctionRoute,
-						...wildcardRoute,
-						route: '/index.html',
-						methods: undefined
-					});
-				}
-				if (!staticMethods.every((i) => handledRoutes['/'].includes(i))) {
-					swaConfig.routes.push({
-						rewrite: wildcardRoute.redirect ? wildcardRoute.rewrite : ssrFunctionRoute,
-						...wildcardRoute,
-						route: '/',
-						methods: undefined
-					});
-				}
-			}
+
+				ssrRoot = true;
+			}
+
+			const swaConfig = generateConfig(
+				customStaticWebAppConfig,
+				builder.config.kit.appDir,
+				ssrRoot
+			);
 
 			writeFileSync(`${publish}/staticwebapp.config.json`, JSON.stringify(swaConfig));
 		}
@@ -276,41 +104,181 @@
 }
 
 /**
- * @param {import('./types/swa').CustomStaticWebAppConfig} customStaticWebAppConfig
- * @param {string} appDir
+ * @param {import('./types/swa').CustomStaticWebAppConfig} customStaticWebAppConfig Custom configuration
+ * @param {string} appDir Path of App directory
+ * @param {boolean} ssrRoot True if path '/' was not pre-rendered
  * @returns {import('./types/swa').StaticWebAppConfig}
  */
-export function generateConfig(customStaticWebAppConfig, appDir) {
-	validateCustomConfig(customStaticWebAppConfig);
-
-	if (!customStaticWebAppConfig.routes) {
-		customStaticWebAppConfig.routes = [];
-	}
+export function generateConfig(customStaticWebAppConfig, appDir, ssrRoot) {
+
+  customStaticWebAppConfig = customStaticWebAppConfig || [];
 
 	/** @type {import('./types/swa').StaticWebAppConfig} */
 	const swaConfig = {
 		...customStaticWebAppConfig,
-		routes: [
-			...customStaticWebAppConfig.routes,
-			{
-				route: '*',
-				methods: ['POST', 'PUT', 'DELETE'],
-				rewrite: ssrFunctionRoute
-			},
-			{
-				route: `/${appDir}/immutable/*`,
-				headers: {
-					'cache-control': 'public, immutable, max-age=31536000'
-				}
-			}
-		],
 		navigationFallback: {
-			rewrite: ssrFunctionRoute
+			rewrite: ssrFunctionRoute,
+			...customStaticWebAppConfig.navigationFallback
 		},
 		platform: {
+			...customStaticWebAppConfig.platform,
 			apiRuntime: 'node:16'
-		}
-	};
+		},
+		routes: []
+	};
+
+	if (swaConfig.navigationFallback.rewrite === ssrTrigger) {
+		swaConfig.navigationFallback.rewrite = ssrFunctionRoute;
+	}
+
+	if (swaConfig.navigationFallback.rewrite !== ssrFunctionRoute) {
+		builder.log.warn(
+			`Setting navigationFallback.rewrite to a value other than '${ssrTrigger}' will prevent SSR!`
+		);
+	}
+	/** @type {Record<string,import('./types/swa').HttpMethod[]>} */
+	let handledRoutes = {
+		'*': [],
+		'/': [],
+		'/index.html': []
+	};
+	/** @type {import('./types/swa').Route} */
+	let wildcardRoute = {
+		route: '*'
+	};
+
+	for (const route of customStaticWebAppConfig.routes || []) {
+		if (route.route === undefined || !route.route.length) {
+			throw new Error(
+				'A route pattern is required for each route. https://learn.microsoft.com/en-us/azure/static-web-apps/configuration#routes'
+			);
+		}
+		route.methods = route.methods || [...staticMethods, ...ssrMethods];
+		if (handledRoutes[route.route] && handledRoutes[route.route].some((i) => methods.includes(i))) {
+			throw new Error(
+				'There is a route that conflicts with another route. https://learn.microsoft.com/en-us/azure/static-web-apps/configuration#routes'
+			);
+		}
+		handledRoutes[route.route] = [...(handledRoutes[route.route] || []), ...route.methods];
+		if (route.rewrite === ssrTrigger) {
+			route.rewrite = ssrFunctionRoute;
+		}
+		if (['/*', '*'].includes(route.route)) {
+			route.route = '*';
+			wildcardRoute = route;
+		}
+		if (route.methods.length === staticMethods.length + ssrMethods.length) {
+			// Either method isn't specified in this route, or all methods are.
+			if (['/index.html', '/'].includes(route.route) && !builder.prerendered.paths.includes('/')) {
+				// The root route must be fully SSR because it was not rendered. No need to split the route.
+				swaConfig.routes.push({
+					rewrite: route.redirect ? route.rewrite : ssrFunctionRoute,
+					...route
+				});
+			} else {
+				// This route catches all methods, but we don't want to force SSR for all methods, so will split the rule.
+				swaConfig.routes.push({
+					...route,
+					methods: staticMethods
+				});
+				swaConfig.routes.push({
+					rewrite: route.redirect ? route.rewrite : ssrFunctionRoute,
+					...route,
+					methods: ssrMethods
+				});
+			}
+		} else if (route.methods.some((r) => ssrMethods.includes(r))) {
+			const routeSSRMethods = methods.filter((m) => ssrMethods.includes(m));
+			if (routeSSRMethods.length === methods.length) {
+				// This route is only for SSR methods, so we'll rewrite the single rule.
+				swaConfig.routes.push({
+					rewrite: route.redirect ? route.rewrite : ssrFunctionRoute,
+					...route
+				});
+			} else {
+				if (
+					['/index.html', '/'].includes(route.route) &&
+					!builder.prerendered.paths.includes('/')
+				) {
+					// This special route must be SSR because it was not pre-rendered.
+					swaConfig.routes.push({
+						rewrite: route.redirect ? route.rewrite : ssrFunctionRoute,
+						...route
+					});
+				} else {
+					// This route is for some methods that must be SSR, but not all. We'll split it.
+					swaConfig.routes.push({
+						rewrite: route.redirect ? route.rewrite : ssrFunctionRoute,
+						...route,
+						methods: routeSSRMethods
+					});
+					swaConfig.routes.push({
+						...route,
+						methods: methods.filter((m) => staticMethods.includes(m))
+					});
+				}
+			}
+		} else {
+			if (['/index.html', '/'].includes(route.route) && ssrRoot) {
+				// This special route must be SSR because it was not pre-rendered.
+				swaConfig.routes.push({
+					rewrite: route.redirect ? route.rewrite : ssrFunctionRoute,
+					...route
+				});
+			} else {
+				// None of the methods in this route must be SSR, so accept it as-is.
+				swaConfig.routes.push({ ...route });
+			}
+		}
+	}
+
+	// Make sure the wildcard is there for each SSR method.
+	const missingWildcardMethods = ssrMethods.filter(
+		(i) => !(wildcardRoute.methods || []).includes(i)
+	);
+	if (missingWildcardMethods.length > 0) {
+		handledRoutes['*'] = missingWildcardMethods;
+		swaConfig.routes.push({
+			rewrite: ssrFunctionRoute,
+			...wildcardRoute,
+			methods: missingWildcardMethods
+		});
+	}
+
+	// Make sure the fallback rewrite matches the custom config or wildcard route, if present.
+	if ((customStaticWebAppConfig.navigationFallback || []).hasOwnProperty('rewrite')) {
+		swaConfig.navigationFallback.rewrite = customStaticWebAppConfig.navigationFallback.rewrite;
+	} else if (wildcardRoute.hasOwnProperty('rewrite')) {
+		swaConfig.navigationFallback.rewrite = wildcardRoute.rewrite;
+	}
+
+	handledRoutes[`/${appDir}/immutable/*`] = [...staticMethods, ...ssrMethods];
+	swaConfig.routes.push({
+		...wildcardRoute,
+		route: `/${appDir}/immutable/*`,
+		headers: {
+			'cache-control': 'public, immutable, max-age=31536000'
+		},
+		methods: undefined
+	});
+	if (ssrRoot) {
+		if (!staticMethods.every((i) => handledRoutes['/index.html'].includes(i))) {
+			swaConfig.routes.push({
+				rewrite: wildcardRoute.redirect ? wildcardRoute.rewrite : ssrFunctionRoute,
+				...wildcardRoute,
+				route: '/index.html',
+				methods: undefined
+			});
+		}
+		if (!staticMethods.every((i) => handledRoutes['/'].includes(i))) {
+			swaConfig.routes.push({
+				rewrite: wildcardRoute.redirect ? wildcardRoute.rewrite : ssrFunctionRoute,
+				...wildcardRoute,
+				route: '/',
+				methods: undefined
+			});
+		}
+	}
 
 	return swaConfig;
 }